import torch

from mistify.fuzzify import ShapeParams
from mistify.fuzzify._shapes import _logistic



class TestLogistic(object):

    def test_join_returns_fuzzy_set_with_correct_size(self):

        b = ShapeParams(torch.rand(3, 4, 1))
        s = ShapeParams(torch.rand(3, 4, 1))
        x = torch.rand(2, 3)
        logistic = _logistic.LogisticBell(
            b, s
        )
        m = logistic.join(x)
        assert m.data.size() == torch.Size([2, 3, 4])

<<<<<<< HEAD
=======
    def test_areas_returns_shape_with_correct_size(self):

        b = ShapeParams(torch.rand(3, 4, 1))
        s = ShapeParams(torch.rand(3, 4, 1))
        m = torch.rand(2, 3, 4)
        logistic = _logistic.LogisticBell(
            b, s
        )
        areas = logistic.areas(m)
        assert areas.shape == torch.Size([2, 3, 4])

    def test_areas_returns_shape_with_correct_size_with_truncate(self):

        b = ShapeParams(torch.rand(3, 4, 1))
        s = ShapeParams(torch.rand(3, 4, 1))
        m = torch.rand(2, 3, 4)
        logistic = _logistic.LogisticBell(
            b, s
        )
        areas = logistic.areas(m, True)
        assert areas.shape == torch.Size([2, 3, 4])

>>>>>>> cd79d2b2
    def test_mean_core_returns_tensor_with_correct_size(self):

        b = ShapeParams(torch.rand(3, 4, 1))
        s = ShapeParams(torch.rand(3, 4, 1))
        m = torch.ones(2, 3, 4)
        logistic = _logistic.LogisticBell(
            b, s
        )
<<<<<<< HEAD
        mean_cores = logistic.mean_cores(m, False)
=======
        mean_cores = logistic.mean_cores(m)
>>>>>>> cd79d2b2
        assert mean_cores.shape == torch.Size([2, 3, 4])

    def test_mean_core_returns_tensor_with_correct_size_truncate(self):

        b = ShapeParams(torch.rand(3, 4, 1))
        s = ShapeParams(torch.rand(3, 4, 1))
        m = torch.ones(2, 3, 4)
        logistic = _logistic.LogisticBell(
            b, s
        )
<<<<<<< HEAD
        centroids = logistic.centroids(m, True)
        assert centroids.shape == torch.Size([2, 3, 4])
=======
        mean_cores = logistic.mean_cores(m, True)
        assert mean_cores.shape == torch.Size([2, 3, 4])
>>>>>>> cd79d2b2

    def test_centroids_returns_tensor_with_correct_size(self):
        b = ShapeParams(torch.rand(3, 4, 1))
        s = ShapeParams(torch.rand(3, 4, 1))
        m = torch.rand(2, 3, 4)
        logistic = _logistic.LogisticBell(
            b, s
        )
<<<<<<< HEAD
        areas = logistic.areas(m, False)
        assert areas.shape == torch.Size([2, 3, 4])
=======
        centroids = logistic.centroids(m)
        assert centroids.shape == torch.Size([2, 3, 4])
>>>>>>> cd79d2b2

    def test_centroids_returns_tensor_with_correct_size_with_truncate(self):
        b = ShapeParams(torch.rand(3, 4, 1))
        s = ShapeParams(torch.rand(3, 4, 1))
        m = torch.rand(2, 3, 4)
        logistic = _logistic.LogisticBell(
            b, s
        )
<<<<<<< HEAD
        areas = logistic.areas(m, True)
        assert areas.shape == torch.Size([2, 3, 4])


class TestHalfLogistic(object):
=======
        centroids = logistic.centroids(m, True)
        assert centroids.shape == torch.Size([2, 3, 4])


class TestRightLogistic(object):
>>>>>>> cd79d2b2

    def test_join_returns_fuzzy_set_with_correct_size(self):

        b = ShapeParams(torch.rand(3, 4, 1))
        s = ShapeParams(torch.rand(3, 4, 1))
        x = torch.rand(2, 3)
        logistic = _logistic.HalfLogisticBell(
            b, s, True
        )
        m = logistic.join(x)
        assert m.data.size() == torch.Size([2, 3, 4])

<<<<<<< HEAD
=======
    def test_join_returns_fuzzy_set_with_correct_size_with_decreasing(self):

        b = ShapeParams(torch.rand(3, 4, 1))
        s = ShapeParams(torch.rand(3, 4, 1))
        x = torch.rand(2, 3)
        logistic = _logistic.HalfLogisticBell(
            b, s, False
        )
        m = logistic.join(x)
        assert m.data.size() == torch.Size([2, 3, 4])

>>>>>>> cd79d2b2
    def test_mean_core_returns_tensor_with_correct_size(self):

        b = ShapeParams(torch.rand(3, 4, 1))
        s = ShapeParams(torch.rand(3, 4, 1))
        m = torch.rand(2, 3, 4)

        logistic = _logistic.HalfLogisticBell(
            b, s, True
        )
<<<<<<< HEAD

        mean_cores = logistic.mean_cores(m, False)
=======
        mean_cores = logistic.mean_cores(m)
>>>>>>> cd79d2b2
        assert mean_cores.shape == torch.Size([2, 3, 4])

    def test_centroids_returns_tensor_with_correct_size(self):
        b = ShapeParams(torch.rand(3, 4, 1))
        s = ShapeParams(torch.rand(3, 4, 1))
        m = torch.rand(2, 3, 4)
        logistic = _logistic.HalfLogisticBell(
            b, s, False
        )
<<<<<<< HEAD
        centroids = logistic.centroids(m, False)
=======
        centroids = logistic.centroids(m)
>>>>>>> cd79d2b2
        assert centroids.shape == torch.Size([2, 3, 4])
    
    def test_centroids_returns_tensor_with_correct_size_truncated(self):
        b = ShapeParams(torch.rand(3, 4, 1))
        s = ShapeParams(torch.rand(3, 4, 1))
        m = torch.rand(2, 3, 4)
        logistic = _logistic.HalfLogisticBell(
            b, s, False
        )
        centroids = logistic.centroids(m, True)
        assert centroids.shape == torch.Size([2, 3, 4])

    def test_areas_returns_tensor_with_correct_size(self):
        b = ShapeParams(torch.rand(3, 4, 1))
        s = ShapeParams(torch.rand(3, 4, 1))
        m = torch.rand(2, 3, 4)
        logistic = _logistic.HalfLogisticBell(
            b, s, True
        )
<<<<<<< HEAD
        areas = logistic.areas(m, True)
=======
        areas = logistic.areas(m)
>>>>>>> cd79d2b2
        assert areas.shape == torch.Size([2, 3, 4])

    def test_areas_returns_tensor_with_correct_size_truncated(self):
        b = ShapeParams(torch.rand(3, 4, 1))
        s = ShapeParams(torch.rand(3, 4, 1))
        m = torch.rand(2, 3, 4)
        logistic = _logistic.HalfLogisticBell(
            b, s, True
        )
<<<<<<< HEAD
        areas = logistic.areas(m, False)
        assert areas.shape == torch.Size([2, 3, 4])
=======
        areas = logistic.areas(m, True)
        assert areas.shape == torch.Size([2, 3, 4])


class TestLogisticFunctions:

    def test_logistic_area_gives_correct_value(self):

        areas = _logistic.logistic_area(torch.tensor([2, 0.5]))
        assert areas[0].item() == 8
        assert areas[1].item() == 2

    def test_logistic_invert_inverts_the_value(self):

        x = torch.tensor([-1., 0.1])
        bias = torch.tensor([0.0, 0.0])
        scale = torch.tensor([1.0, 1.0])
        y = _logistic.logistic(x, bias, scale)
        lhs, rhs = _logistic.logistic_invert(y, bias, scale)
        assert torch.isclose(lhs[0], x[0], 1e-4).all()
        assert torch.isclose(rhs[1], x[1], 1e-4).all()

    def test_logistic_invert_inverts_the_value_with_scale_and_bias(self):

        x = torch.tensor([0.1, 0.1])
        bias = torch.tensor([0.2, -0.1])
        scale = torch.tensor([2.0, 0.5])
        y = _logistic.logistic(x, bias, scale)
        lhs, rhs = _logistic.logistic_invert(y, bias, scale)
        assert torch.isclose(lhs[0], x[0], 1e-4).all()
        assert torch.isclose(rhs[1], x[1], 1e-4).all()

    def test_logistic_gives_value_at_one(self):

        x = torch.tensor([0.2, 4.0])
        bias = torch.tensor([0.2, 0.0])
        scale = torch.tensor([1.0, 2.0])

        m = _logistic.logistic(x, bias, scale)
        assert torch.isclose(m[0], torch.tensor(1.0), 1e-4).all()
        assert torch.isclose(m[1], torch.tensor(0.42), 1e-4).all()

    def test_logistic_area_up_to(self):

        x = torch.tensor([0.2, 1.0])
        bias = torch.tensor([0.2, 0.0])
        scale = torch.tensor([1.0, 2.0])

        m = _logistic.logistic_area_up_to(x, bias, scale)
        assert torch.isclose(m[0], torch.tensor(2.0), 1e-4).all()
        assert torch.isclose(m[1], torch.tensor(1.245 * 4), 1e-4).all()

    def test_logistic_area_up_to_inv(self):

        y = torch.tensor([0.5, 1.0])
        bias = torch.tensor([0.2, 0.0])
        scale = torch.tensor([1.0, 2.0])

        m = _logistic.logistic_area_up_to_inv(y, bias, scale)
        assert torch.isclose(m[0], torch.tensor(0.2), 1e-4).all()
        assert torch.isclose(m[1], torch.tensor(0.0), 1e-4).all()

    def test_truncated_logistic_area(self):

        height = torch.tensor([0.0, 1.0])
        bias = torch.tensor([0.2, 0.0])
        scale = torch.tensor([1.0, 2.0])

        m = _logistic.truncated_logistic_area(bias, scale, height)
        assert torch.isclose(m[0], torch.tensor(0.0), atol=1e-5).all()
        assert torch.isclose(m[1], torch.tensor(8.0), atol=1e-4).all()

    def test_truncated_logistic_mean_core(self):

        height = torch.tensor([0.0, 1.0])
        bias = torch.tensor([0.2, 0.0])
        scale = torch.tensor([1.0, 2.0])

        m = _logistic.truncated_logistic_mean_core(bias, scale, height)
        assert torch.isclose(m[0], torch.tensor(0.2), atol=1e-5).all()
        assert torch.isclose(m[1], torch.tensor(0.0), atol=1e-4).all()

    def test_half_logistic_area(self):

        scale = torch.tensor([1.0, 2.0])

        m = _logistic.half_logistic_area(scale)
        assert torch.isclose(m[0], torch.tensor(2.0), atol=1e-4).all()
        assert torch.isclose(m[1], torch.tensor(4.0), atol=1e-4).all()

    def test_truncated_half_logistic_area(self):

        height = torch.tensor([0.0, 1.0])
        bias = torch.tensor([0.2, 0.0])
        scale = torch.tensor([1.0, 2.0])

        m = _logistic.truncated_half_logistic_area(bias, scale, height)
        assert torch.isclose(m[0], torch.tensor(0.0), atol=1e-4).all()
        assert torch.isclose(m[1], torch.tensor(4.0), atol=1e-4).all()

>>>>>>> cd79d2b2
<|MERGE_RESOLUTION|>--- conflicted
+++ resolved
@@ -4,7 +4,6 @@
 from mistify.fuzzify._shapes import _logistic
 
 
-
 class TestLogistic(object):
 
     def test_join_returns_fuzzy_set_with_correct_size(self):
@@ -18,178 +17,104 @@
         m = logistic.join(x)
         assert m.data.size() == torch.Size([2, 3, 4])
 
-<<<<<<< HEAD
-=======
-    def test_areas_returns_shape_with_correct_size(self):
-
-        b = ShapeParams(torch.rand(3, 4, 1))
-        s = ShapeParams(torch.rand(3, 4, 1))
-        m = torch.rand(2, 3, 4)
-        logistic = _logistic.LogisticBell(
-            b, s
+    def test_mean_core_returns_tensor_with_correct_size(self):
+
+        b = ShapeParams(torch.rand(3, 4, 1))
+        s = ShapeParams(torch.rand(3, 4, 1))
+        m = torch.ones(2, 3, 4)
+        logistic = _logistic.LogisticBell(
+            b, s
+        )
+        mean_cores = logistic.mean_cores(m, False)
+        assert mean_cores.shape == torch.Size([2, 3, 4])
+
+    def test_mean_core_returns_tensor_with_correct_size_truncate(self):
+
+        b = ShapeParams(torch.rand(3, 4, 1))
+        s = ShapeParams(torch.rand(3, 4, 1))
+        m = torch.ones(2, 3, 4)
+        logistic = _logistic.LogisticBell(
+            b, s
+        )
+        mean_cores = logistic.mean_cores(m, True)
+        assert mean_cores.shape == torch.Size([2, 3, 4])
+
+    def test_centroids_returns_tensor_with_correct_size(self):
+        b = ShapeParams(torch.rand(3, 4, 1))
+        s = ShapeParams(torch.rand(3, 4, 1))
+        m = torch.rand(2, 3, 4)
+        logistic = _logistic.LogisticBell(
+            b, s
+        )
+        centroids = logistic.centroids(m)
+        assert centroids.shape == torch.Size([2, 3, 4])
+
+    def test_centroids_returns_tensor_with_correct_size_with_truncate(self):
+        b = ShapeParams(torch.rand(3, 4, 1))
+        s = ShapeParams(torch.rand(3, 4, 1))
+        m = torch.rand(2, 3, 4)
+        logistic = _logistic.LogisticBell(
+            b, s
+        )
+        centroids = logistic.centroids(m, True)
+        assert centroids.shape == torch.Size([2, 3, 4])
+
+
+class TestRightLogistic(object):
+
+    def test_join_returns_fuzzy_set_with_correct_size(self):
+
+        b = ShapeParams(torch.rand(3, 4, 1))
+        s = ShapeParams(torch.rand(3, 4, 1))
+        x = torch.rand(2, 3)
+        logistic = _logistic.HalfLogisticBell(
+            b, s, True
+        )
+        m = logistic.join(x)
+        assert m.data.size() == torch.Size([2, 3, 4])
+
+    def test_mean_core_returns_tensor_with_correct_size(self):
+
+        b = ShapeParams(torch.rand(3, 4, 1))
+        s = ShapeParams(torch.rand(3, 4, 1))
+        m = torch.rand(2, 3, 4)
+
+        logistic = _logistic.HalfLogisticBell(
+            b, s, True
+        )
+        mean_cores = logistic.mean_cores(m)
+        assert mean_cores.shape == torch.Size([2, 3, 4])
+
+    def test_centroids_returns_tensor_with_correct_size(self):
+        b = ShapeParams(torch.rand(3, 4, 1))
+        s = ShapeParams(torch.rand(3, 4, 1))
+        m = torch.rand(2, 3, 4)
+        logistic = _logistic.HalfLogisticBell(
+            b, s, False
+        )
+        centroids = logistic.centroids(m)
+        assert centroids.shape == torch.Size([2, 3, 4])
+    
+    def test_centroids_returns_tensor_with_correct_size_truncated(self):
+        b = ShapeParams(torch.rand(3, 4, 1))
+        s = ShapeParams(torch.rand(3, 4, 1))
+        m = torch.rand(2, 3, 4)
+        logistic = _logistic.HalfLogisticBell(
+            b, s, False
+        )
+        centroids = logistic.centroids(m, True)
+        assert centroids.shape == torch.Size([2, 3, 4])
+
+    def test_areas_returns_tensor_with_correct_size(self):
+        b = ShapeParams(torch.rand(3, 4, 1))
+        s = ShapeParams(torch.rand(3, 4, 1))
+        m = torch.rand(2, 3, 4)
+        logistic = _logistic.HalfLogisticBell(
+            b, s, True
         )
         areas = logistic.areas(m)
         assert areas.shape == torch.Size([2, 3, 4])
 
-    def test_areas_returns_shape_with_correct_size_with_truncate(self):
-
-        b = ShapeParams(torch.rand(3, 4, 1))
-        s = ShapeParams(torch.rand(3, 4, 1))
-        m = torch.rand(2, 3, 4)
-        logistic = _logistic.LogisticBell(
-            b, s
-        )
-        areas = logistic.areas(m, True)
-        assert areas.shape == torch.Size([2, 3, 4])
-
->>>>>>> cd79d2b2
-    def test_mean_core_returns_tensor_with_correct_size(self):
-
-        b = ShapeParams(torch.rand(3, 4, 1))
-        s = ShapeParams(torch.rand(3, 4, 1))
-        m = torch.ones(2, 3, 4)
-        logistic = _logistic.LogisticBell(
-            b, s
-        )
-<<<<<<< HEAD
-        mean_cores = logistic.mean_cores(m, False)
-=======
-        mean_cores = logistic.mean_cores(m)
->>>>>>> cd79d2b2
-        assert mean_cores.shape == torch.Size([2, 3, 4])
-
-    def test_mean_core_returns_tensor_with_correct_size_truncate(self):
-
-        b = ShapeParams(torch.rand(3, 4, 1))
-        s = ShapeParams(torch.rand(3, 4, 1))
-        m = torch.ones(2, 3, 4)
-        logistic = _logistic.LogisticBell(
-            b, s
-        )
-<<<<<<< HEAD
-        centroids = logistic.centroids(m, True)
-        assert centroids.shape == torch.Size([2, 3, 4])
-=======
-        mean_cores = logistic.mean_cores(m, True)
-        assert mean_cores.shape == torch.Size([2, 3, 4])
->>>>>>> cd79d2b2
-
-    def test_centroids_returns_tensor_with_correct_size(self):
-        b = ShapeParams(torch.rand(3, 4, 1))
-        s = ShapeParams(torch.rand(3, 4, 1))
-        m = torch.rand(2, 3, 4)
-        logistic = _logistic.LogisticBell(
-            b, s
-        )
-<<<<<<< HEAD
-        areas = logistic.areas(m, False)
-        assert areas.shape == torch.Size([2, 3, 4])
-=======
-        centroids = logistic.centroids(m)
-        assert centroids.shape == torch.Size([2, 3, 4])
->>>>>>> cd79d2b2
-
-    def test_centroids_returns_tensor_with_correct_size_with_truncate(self):
-        b = ShapeParams(torch.rand(3, 4, 1))
-        s = ShapeParams(torch.rand(3, 4, 1))
-        m = torch.rand(2, 3, 4)
-        logistic = _logistic.LogisticBell(
-            b, s
-        )
-<<<<<<< HEAD
-        areas = logistic.areas(m, True)
-        assert areas.shape == torch.Size([2, 3, 4])
-
-
-class TestHalfLogistic(object):
-=======
-        centroids = logistic.centroids(m, True)
-        assert centroids.shape == torch.Size([2, 3, 4])
-
-
-class TestRightLogistic(object):
->>>>>>> cd79d2b2
-
-    def test_join_returns_fuzzy_set_with_correct_size(self):
-
-        b = ShapeParams(torch.rand(3, 4, 1))
-        s = ShapeParams(torch.rand(3, 4, 1))
-        x = torch.rand(2, 3)
-        logistic = _logistic.HalfLogisticBell(
-            b, s, True
-        )
-        m = logistic.join(x)
-        assert m.data.size() == torch.Size([2, 3, 4])
-
-<<<<<<< HEAD
-=======
-    def test_join_returns_fuzzy_set_with_correct_size_with_decreasing(self):
-
-        b = ShapeParams(torch.rand(3, 4, 1))
-        s = ShapeParams(torch.rand(3, 4, 1))
-        x = torch.rand(2, 3)
-        logistic = _logistic.HalfLogisticBell(
-            b, s, False
-        )
-        m = logistic.join(x)
-        assert m.data.size() == torch.Size([2, 3, 4])
-
->>>>>>> cd79d2b2
-    def test_mean_core_returns_tensor_with_correct_size(self):
-
-        b = ShapeParams(torch.rand(3, 4, 1))
-        s = ShapeParams(torch.rand(3, 4, 1))
-        m = torch.rand(2, 3, 4)
-
-        logistic = _logistic.HalfLogisticBell(
-            b, s, True
-        )
-<<<<<<< HEAD
-
-        mean_cores = logistic.mean_cores(m, False)
-=======
-        mean_cores = logistic.mean_cores(m)
->>>>>>> cd79d2b2
-        assert mean_cores.shape == torch.Size([2, 3, 4])
-
-    def test_centroids_returns_tensor_with_correct_size(self):
-        b = ShapeParams(torch.rand(3, 4, 1))
-        s = ShapeParams(torch.rand(3, 4, 1))
-        m = torch.rand(2, 3, 4)
-        logistic = _logistic.HalfLogisticBell(
-            b, s, False
-        )
-<<<<<<< HEAD
-        centroids = logistic.centroids(m, False)
-=======
-        centroids = logistic.centroids(m)
->>>>>>> cd79d2b2
-        assert centroids.shape == torch.Size([2, 3, 4])
-    
-    def test_centroids_returns_tensor_with_correct_size_truncated(self):
-        b = ShapeParams(torch.rand(3, 4, 1))
-        s = ShapeParams(torch.rand(3, 4, 1))
-        m = torch.rand(2, 3, 4)
-        logistic = _logistic.HalfLogisticBell(
-            b, s, False
-        )
-        centroids = logistic.centroids(m, True)
-        assert centroids.shape == torch.Size([2, 3, 4])
-
-    def test_areas_returns_tensor_with_correct_size(self):
-        b = ShapeParams(torch.rand(3, 4, 1))
-        s = ShapeParams(torch.rand(3, 4, 1))
-        m = torch.rand(2, 3, 4)
-        logistic = _logistic.HalfLogisticBell(
-            b, s, True
-        )
-<<<<<<< HEAD
-        areas = logistic.areas(m, True)
-=======
-        areas = logistic.areas(m)
->>>>>>> cd79d2b2
-        assert areas.shape == torch.Size([2, 3, 4])
-
     def test_areas_returns_tensor_with_correct_size_truncated(self):
         b = ShapeParams(torch.rand(3, 4, 1))
         s = ShapeParams(torch.rand(3, 4, 1))
@@ -197,10 +122,6 @@
         logistic = _logistic.HalfLogisticBell(
             b, s, True
         )
-<<<<<<< HEAD
-        areas = logistic.areas(m, False)
-        assert areas.shape == torch.Size([2, 3, 4])
-=======
         areas = logistic.areas(m, True)
         assert areas.shape == torch.Size([2, 3, 4])
 
@@ -299,6 +220,4 @@
 
         m = _logistic.truncated_half_logistic_area(bias, scale, height)
         assert torch.isclose(m[0], torch.tensor(0.0), atol=1e-4).all()
-        assert torch.isclose(m[1], torch.tensor(4.0), atol=1e-4).all()
-
->>>>>>> cd79d2b2
+        assert torch.isclose(m[1], torch.tensor(4.0), atol=1e-4).all()